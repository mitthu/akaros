/*
 * Copyright (c) 2009 The Regents of the University of California
 * Barret Rhoden <brho@cs.berkeley.edu>
 * See LICENSE for details.
 */

#ifdef __DEPUTY__
#pragma nodeputy
#endif

#include <arch/types.h>
#include <smp.h>

#include <assert.h>
#include <manager.h>
#include <process.h>
#include <workqueue.h>
#include <syscall.h>
#include <testing.h>
#include <kfs.h>

/*
 * Currently, if you leave this function by way of env_run (process_workqueue
 * that env_runs), you will never come back to where you left off, and the
 * function will start from the top.  Hence the hack 'progress'.
 */
void manager(void)
{
	static uint8_t progress = 0;
	env_t *envs[256];

	switch (progress++) {
	
	#ifdef __i386__

		case 0:
<<<<<<< HEAD
			envs[0] = kfs_proc_create(kfs_lookup_path("roslib_hello"));
			proc_set_state(envs[0], PROC_RUNNABLE_S);
			env_run(envs[0]);
			break;
		case 1:
			panic("Do not panic");
=======
			envs[0] = ENV_CREATE(parlib_channel_test_client);
			envs[1] = ENV_CREATE(parlib_channel_test_server);
			smp_call_function_single(1, run_env_handler, envs[0], 0);
			smp_call_function_single(2, run_env_handler, envs[1], 0);

	#if 0
		case 0:
			printk("Beginning Tests\n");
			test_run_measurements(progress-1);  // should never return
			break;
	#endif

		case 1:
		case 2:
		case 3:
	#else

		case 0:
>>>>>>> e5370cc1
			envs[0] = ENV_CREATE(roslib_proctests);
			envs[1] = ENV_CREATE(roslib_proctests);
			envs[2] = ENV_CREATE(roslib_proctests);
			envs[3] = ENV_CREATE(roslib_fptest);
			envs[4] = ENV_CREATE(roslib_fptest);
			envs[4] = ENV_CREATE(roslib_fptest);
			envs[5] = ENV_CREATE(roslib_hello);
			envs[6] = ENV_CREATE(roslib_null);
			//envs[6] = ENV_CREATE(roslib_measurements);
			env_run(envs[0]);
			break;
			#if 0
			#endif
		case 2:
			#if 0
			// reminder of how to spawn remotely
			for (int i = 0; i < 8; i++) {
				envs[i] = kfs_proc_create(kfs_lookup_path("roslib_hello"));
				proc_set_state(envs[i], PROC_RUNNABLE_S);
				smp_call_function_single(i, run_env_handler, envs[i], 0);
			}
			process_workqueue();
			#endif
		case 3:
<<<<<<< HEAD
		#if 0
		case 0:
			printk("Beginning Tests\n");
			test_run_measurements(progress-1);  // should never return
			break;
		case 1:
			envs[0] = ENV_CREATE(parlib_channel_test_client);
			envs[1] = ENV_CREATE(parlib_channel_test_server);
			smp_call_function_single(1, run_env_handler, envs[0], 0);
			smp_call_function_single(2, run_env_handler, envs[1], 0);
		case 2:
		case 3:
=======

	#endif

>>>>>>> e5370cc1
		case 4:
		case 5:
		case 6:
		case 7:
		case 8:
		case 9:
		case 10:
		case 11:
		case 12:
		case 13:
		case 14:
			//test_run_measurements(progress-1);
			break;
		default:
			printk("Manager Progress: %d\n", progress);
			schedule();
	}
	panic("If you see me, then you probably screwed up");

	/*
	printk("Servicing syscalls from Core 0:\n\n");
	while (1) {
		process_generic_syscalls(&envs[0], 1);
		cpu_relax();
	}
	*/
	return;
}
<|MERGE_RESOLUTION|>--- conflicted
+++ resolved
@@ -30,37 +30,24 @@
 	env_t *envs[256];
 
 	switch (progress++) {
-	
-	#ifdef __i386__
-
 		case 0:
-<<<<<<< HEAD
 			envs[0] = kfs_proc_create(kfs_lookup_path("roslib_hello"));
 			proc_set_state(envs[0], PROC_RUNNABLE_S);
 			env_run(envs[0]);
 			break;
+	#ifdef __i386__
 		case 1:
 			panic("Do not panic");
-=======
 			envs[0] = ENV_CREATE(parlib_channel_test_client);
 			envs[1] = ENV_CREATE(parlib_channel_test_server);
 			smp_call_function_single(1, run_env_handler, envs[0], 0);
 			smp_call_function_single(2, run_env_handler, envs[1], 0);
-
-	#if 0
-		case 0:
-			printk("Beginning Tests\n");
-			test_run_measurements(progress-1);  // should never return
 			break;
-	#endif
-
-		case 1:
 		case 2:
 		case 3:
-	#else
-
-		case 0:
->>>>>>> e5370cc1
+	#else // sparc
+		case 1:
+			panic("Do not panic");
 			envs[0] = ENV_CREATE(roslib_proctests);
 			envs[1] = ENV_CREATE(roslib_proctests);
 			envs[2] = ENV_CREATE(roslib_proctests);
@@ -69,11 +56,8 @@
 			envs[4] = ENV_CREATE(roslib_fptest);
 			envs[5] = ENV_CREATE(roslib_hello);
 			envs[6] = ENV_CREATE(roslib_null);
-			//envs[6] = ENV_CREATE(roslib_measurements);
 			env_run(envs[0]);
 			break;
-			#if 0
-			#endif
 		case 2:
 			#if 0
 			// reminder of how to spawn remotely
@@ -85,25 +69,30 @@
 			process_workqueue();
 			#endif
 		case 3:
-<<<<<<< HEAD
+	#endif
+
 		#if 0
-		case 0:
+		case 4:
 			printk("Beginning Tests\n");
 			test_run_measurements(progress-1);  // should never return
 			break;
-		case 1:
+		case 5:
 			envs[0] = ENV_CREATE(parlib_channel_test_client);
 			envs[1] = ENV_CREATE(parlib_channel_test_server);
 			smp_call_function_single(1, run_env_handler, envs[0], 0);
 			smp_call_function_single(2, run_env_handler, envs[1], 0);
-		case 2:
-		case 3:
-=======
-
-	#endif
-
->>>>>>> e5370cc1
+		case 6:
+		#endif
 		case 4:
+			/*
+			test_smp_call_functions();
+			test_checklists();
+			test_barrier();
+			test_print_info();
+			test_lapic_status_bit();
+			test_ipi_sending();
+			test_pit();
+			*/
 		case 5:
 		case 6:
 		case 7:
@@ -115,7 +104,6 @@
 		case 13:
 		case 14:
 			//test_run_measurements(progress-1);
-			break;
 		default:
 			printk("Manager Progress: %d\n", progress);
 			schedule();
