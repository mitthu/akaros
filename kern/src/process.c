/*
 * Copyright (c) 2009 The Regents of the University of California
 * Barret Rhoden <brho@cs.berkeley.edu>
 * See LICENSE for details.
 */

#ifdef __SHARC__
#pragma nosharc
#endif

#include <arch/arch.h>
#include <process.h>
#include <atomic.h>
#include <smp.h>
#include <pmap.h>
#include <trap.h>
#include <schedule.h>
#include <manager.h>
#include <stdio.h>
#include <assert.h>
#include <timing.h>
#include <sys/queue.h>

/* Process Lists */
struct proc_list proc_freelist = TAILQ_HEAD_INITIALIZER(proc_freelist);
spinlock_t freelist_lock = SPINLOCK_INITIALIZER;
struct proc_list proc_runnablelist = TAILQ_HEAD_INITIALIZER(proc_runnablelist);
spinlock_t runnablelist_lock = SPINLOCK_INITIALIZER;

/* Tracks which cores are idle, similar to the vcoremap.  Each value is the
 * physical coreid of an unallocated core. */
spinlock_t idle_lock = SPINLOCK_INITIALIZER;
uint32_t LCKD(&idle_lock) (RO idlecoremap)[MAX_NUM_CPUS];
uint32_t LCKD(&idle_lock) num_idlecores = 0;

/*
 * While this could be done with just an assignment, this gives us the
 * opportunity to check for bad transitions.  Might compile these out later, so
 * we shouldn't rely on them for sanity checking from userspace.
 */
int proc_set_state(struct proc *p, uint32_t state)
{
	uint32_t curstate = p->state;
	/* Valid transitions:
	 * C   -> RBS
	 * RBS -> RGS
	 * RGS -> RBS
	 * RGS -> W
	 * W   -> RBS
	 * RGS -> RBM
	 * RBM -> RGM
	 * RGM -> RBM
	 * RGM -> RBS
	 * RGS -> D
	 * RGM -> D
	 *
	 * These ought to be implemented later (allowed, not thought through yet).
	 * RBS -> D
	 * RBM -> D
	 *
	 * This isn't allowed yet, may be later.
	 * C   -> D
	 */
	#if 1 // some sort of correctness flag
	switch (curstate) {
		case PROC_CREATED:
			if (state != PROC_RUNNABLE_S)
				panic("Invalid State Transition! PROC_CREATED to %d", state);
			break;
		case PROC_RUNNABLE_S:
			if (!(state & (PROC_RUNNING_S | PROC_DYING)))
				panic("Invalid State Transition! PROC_RUNNABLE_S to %d", state);
			break;
		case PROC_RUNNING_S:
			if (!(state & (PROC_RUNNABLE_S | PROC_RUNNABLE_M | PROC_WAITING |
			               PROC_DYING)))
				panic("Invalid State Transition! PROC_RUNNING_S to %d", state);
			break;
		case PROC_WAITING:
			if (state != PROC_RUNNABLE_S)
				panic("Invalid State Transition! PROC_WAITING to %d", state);
			break;
		case PROC_DYING:
			if (state != PROC_CREATED) // when it is reused (TODO)
				panic("Invalid State Transition! PROC_DYING to %d", state);
			break;
		case PROC_RUNNABLE_M:
			if (!(state & (PROC_RUNNING_M | PROC_DYING)))
				panic("Invalid State Transition! PROC_RUNNABLE_M to %d", state);
			break;
		case PROC_RUNNING_M:
			if (!(state & (PROC_RUNNABLE_S | PROC_RUNNABLE_M | PROC_DYING)))
				panic("Invalid State Transition! PROC_RUNNING_M to %d", state);
			break;
	}
	#endif
	p->state = state;
	return 0;
}

/* Change this when we aren't using an array */
struct proc *get_proc(unsigned pid)
{
	// should have some error checking when we do this for real
	return &envs[ENVX(pid)];
}

/* Whether or not actor can control target */
bool proc_controls(struct proc *actor, struct proc *target)
{
	return target->env_parent_id == actor->env_id;
}

/* Dispatches a process to run, either on the current core in the case of a
 * RUNNABLE_S, or on its partition in the case of a RUNNABLE_M.  This should
 * never be called to "restart" a core.  This expects that the "instructions"
 * for which core(s) to run this on will be in the vcoremap, which needs to be
 * set externally.
 *
 * When a process goes from RUNNABLE_M to RUNNING_M, its vcoremap will be
 * "packed" (no holes in the vcore->pcore mapping), vcore0 will continue to run
 * it's old core0 context, and the other cores will come in at the entry point.
 * Including in the case of preemption.  */
void proc_run(struct proc *p)
{
	spin_lock_irqsave(&p->proc_lock);
	switch (p->state) {
		case (PROC_DYING):
			spin_unlock_irqsave(&p->proc_lock);
			printk("Process %d not starting due to async death\n", p->env_id);
			// There should be no core cleanup to do (like decref).
			assert(current != p);
			// if we're a worker core, smp_idle, o/w return
			if (!management_core())
				smp_idle(); // this never returns
			return;
		case (PROC_RUNNABLE_S):
			proc_set_state(p, PROC_RUNNING_S);
			/* We will want to know where this process is running, even if it is
			 * only in RUNNING_S.  can use the vcoremap, which makes death easy.
			 * Also, this is the signal used in trap.c to know to save the tf in
			 * env_tf.
			 * We may need the pcoremap entry to mark it as a RUNNING_S core, or
			 * else update it here. (TODO) (PCORE) */
			p->num_vcores = 0;
			p->vcoremap[0] = core_id();
			spin_unlock_irqsave(&p->proc_lock);
			// This normally doesn't return, but might error out in the future.
			proc_startcore(p, &p->env_tf);
			break;
		case (PROC_RUNNABLE_M):
			proc_set_state(p, PROC_RUNNING_M);
			/* vcoremap[i] holds the coreid of the physical core allocated to
			 * this process.  It is set outside proc_run.  For the active
			 * message, a0 = struct proc*, a1 = struct trapframe*.   */
			if (p->num_vcores) {
				// TODO: handle silly state (HSS)
				// set virtual core 0 to run the main context
				// TODO: this should only happen on transition (VC0)
#ifdef __IVY__
				send_active_message(p->vcoremap[0], __startcore, p,
				                    &p->env_tf, (void *SNT)0);
#else
				send_active_message(p->vcoremap[0], (void *)__startcore,
				                    (void *)p, (void *)&p->env_tf, 0);
#endif
				/* handle the others. */
				for (int i = 1; i < p->num_vcores; i++)
#ifdef __IVY__
					send_active_message(p->vcoremap[i], __startcore,
					                    p, (trapframe_t *CT(1))NULL, (void *SNT)i);
#else
					send_active_message(p->vcoremap[i], (void *)__startcore,
					                    (void *)p, (void *)0, (void *)i);
#endif
			}
			/* There a subtle (attempted) race avoidance here.  proc_startcore
			 * can handle a death message, but we can't have the startcore come
			 * after the death message.  Otherwise, it would look like a new
			 * process.  So we hold the lock to make sure our message went out
			 * before a possible death message.
			 * - Likewise, we need interrupts to be disabled, in case one of the
			 *   messages was for us, and reenable them after letting go of the
			 *   lock.  This is done by spin_lock_irqsave, so be careful if you
			 *   change this.
			 * - This can also be done far more intelligently / efficiently,
			 *   like skipping in case it's busy and coming back later.
			 * - Note there is no guarantee this core's interrupts were on, so
			 *   it may not get the message for a while... */
			spin_unlock_irqsave(&p->proc_lock);
			break;
		default:
			spin_unlock_irqsave(&p->proc_lock);
			panic("Invalid process state %p in proc_run()!!", p->state);
	}
}

/*
 * Runs the given context (trapframe) of process p on the core this code
 * executes on.  The refcnt tracks how many cores have "an interest" in this
 * process, which so far just means it uses the process's page table.  See the
 * massive comments around the incref function
 *
 * Given we are RUNNING_*, an IPI for death or preemption could come in:
 * 1. death attempt (IPI to kill whatever is on your core):
 * 		we don't need to worry about protecting the stack, since we're
 * 		abandoning ship - just need to get a good cr3 and decref current, which
 * 		the death handler will do.
 * 		If a death IPI comes in, we immediately stop this function and will
 * 		never come back.
 * 2. preempt attempt (IPI to package state and maybe run something else):
 * 		- if a preempt attempt comes in while we're in the kernel, it'll
 * 		just set a flag.  we could attempt to bundle the kernel state
 * 		and rerun it later, but it's really messy (and possibly given
 * 		back to userspace).  we'll disable ints, check this flag, and if
 * 		so, handle the preemption using the same funcs as the normal
 * 		preemption handler.  nonblocking kernel calls will just slow
 * 		down the preemption while they work.  blocking kernel calls will
 * 		need to package their state properly anyway.
 *
 * TODO: in general, think about when we no longer need the stack, in case we
 * are preempted and expected to run again from somewhere else.  we can't
 * expect to have the kernel stack around anymore.  the nice thing about being
 * at this point is that we are just about ready to give up the stack anyways.
 *
 * I think we need to make it such that the kernel in "process context" never
 * gets removed from the core (displaced from its stack) without going through
 * some "bundling" code.
 */
void proc_startcore(struct proc *p, trapframe_t *tf) {
	// it's possible to be DYING, but it's a rare race.
	//if (p->state & (PROC_RUNNING_S | PROC_RUNNING_M))
	//	printk("dying before (re)startcore on core %d\n", core_id());

	// sucks to have ints disabled when doing env_decref and possibly freeing
	disable_irq();
	if (per_cpu_info[core_id()].preempt_pending) {
		// TODO: handle preemption
		// the functions will need to consider deal with current like down below
		panic("Preemption not supported!");
	}
	/* If the process wasn't here, then we need to load its address space. */
	if (p != current) {
		if (proc_incref(p)) {
			// getting here would mean someone tried killing this while we tried
			// to start one of it's contexts (from scratch, o/w we had it's CR3
			// loaded already)
			// if this happens, a no-op death-IPI ought to be on its way...  we can
			// just smp_idle()
			smp_idle();
		}
		lcr3(p->env_cr3);
		// we unloaded the old cr3, so decref it (if it exists)
		// TODO: Consider moving this to wherever we really "mean to leave the
		// process's context".  abandon_core() does this.
		if (current)
			proc_decref(current);
		set_cpu_curenv(p);
	}
	/* need to load our silly state, preferably somewhere other than here so we
	 * can avoid the case where the context was just running here.  it's not
	 * sufficient to do it in the "new process" if-block above (could be things
	 * like page faults that cause us to keep the same process, but want a
	 * different context.
	 * for now, we load this silly state here. (TODO) (HSS)
	 * We also need this to be per trapframe, and not per process...
	 */
	env_pop_ancillary_state(p);
	env_pop_tf(tf);
}

/* Helper function, helps with receiving local death IPIs, for the cases when
 * this core is running the process.  We should received an IPI shortly.  If
 * not, odds are interrupts are disabled, which shouldn't happen while servicing
 * syscalls. */
static void check_for_local_death(struct proc *p)
{
	if (current == p) {
		/* a death IPI should be on its way, either from the RUNNING_S one, or
		 * from proc_take_cores with a __death.  in general, interrupts should
		 * be on when you call proc_destroy locally, but currently aren't for
		 * all things (like traphandlers).  since we're dying anyway, it seems
		 * reasonable to turn on interrupts.  note this means all non-proc
		 * management interrupt handlers must return (which they need to do
		 * anyway), so that we get back to this point.  Eventually, we can
		 * remove the enable_irq.  think about this (TODO) */
		enable_irq();
		udelay(1000000);
		panic("Waiting too long on core %d for an IPI in proc_destroy()!",
		      core_id());
	}
}

/*
 * Destroys the given process.  This may be called from another process, a light
 * kernel thread (no real process context), asynchronously/cross-core, or from
 * the process on its own core.
 *
 * Here's the way process death works:
 * 0. grab the lock (protects state transition and core map)
 * 1. set state to dying.  that keeps the kernel from doing anything for the
 * process (like proc_running it).
 * 2. figure out where the process is running (cross-core/async or RUNNING_M)
 * 3. IPI to clean up those cores (decref, etc).
 * 4. Unlock
 * 5. Clean up your core, if applicable
 * (Last core/kernel thread to decref cleans up and deallocates resources.)
 *
 * Note that some cores can be processing async calls, but will eventually
 * decref.  Should think about this more.
 */
void proc_destroy(struct proc *p)
{
	// Note this code relies on this lock disabling interrupts, similar to
	// proc_run.
	uint32_t corelist[MAX_NUM_CPUS];
	size_t num_cores_freed;
	spin_lock_irqsave(&p->proc_lock);
	switch (p->state) {
		case PROC_DYING: // someone else killed this already.
			spin_unlock_irqsave(&p->proc_lock);
			check_for_local_death(p); // IPI may be on it's way.
			return;
		case PROC_RUNNABLE_M:
			/* Need to reclaim any cores this proc might have, even though it's
			 * not running yet. */
			proc_take_allcores(p, NULL, NULL, NULL, NULL);
			// fallthrough
		case PROC_RUNNABLE_S:
			// Think about other lists, like WAITING, or better ways to do this
			deschedule_proc(p);
			break;
		case PROC_RUNNING_S:
			#if 0
			// here's how to do it manually
			if (current == p) {
				lcr3(boot_cr3);
				proc_decref(p); // this decref is for the cr3
				current = NULL;
			}
			#endif
			send_active_message(p->vcoremap[0], __death, (void *SNT)0,
			                    (void *SNT)0, (void *SNT)0);
			#if 0
			/* right now, RUNNING_S only runs on a mgmt core (0), not cores
			 * managed by the idlecoremap.  so don't do this yet. */
			spin_lock(&idle_lock);
			idlecoremap[num_idlecores++] = p->vcoremap[0];
			spin_unlock(&idle_lock);
			#endif
			break;
		case PROC_RUNNING_M:
			/* Send the DEATH message to every core running this process, and
			 * deallocate the cores.
			 * The rule is that the vcoremap is set before proc_run, and reset
			 * within proc_destroy */
			proc_take_allcores(p, __death, (void *SNT)0, (void *SNT)0,
			                   (void *SNT)0);
			break;
		default:
			// TODO: getting here if it's already dead and free (ENV_FREE).
			// Need to sort reusing process structures and having pointers to
			// them floating around the system.
			panic("Weird state(0x%08x) in proc_destroy", p->state);
	}
	proc_set_state(p, PROC_DYING);

	atomic_dec(&num_envs);
	/* TODO: (REF) dirty hack.  decref currently uses a lock, but needs to use
	 * CAS instead (another lock would be slightly less ghetto).  but we need to
	 * decref before releasing the lock, since that could enable interrupts,
	 * which would have us receive the DEATH IPI if this was called locally by
	 * the target process. */
	//proc_decref(p); // this decref is for the process in general
	p->env_refcnt--;
	size_t refcnt = p->env_refcnt; // need to copy this in so it's not reloaded

	/* After unlocking, we can receive a DEATH IPI and clean up */
	spin_unlock_irqsave(&p->proc_lock);

	// coupled with the refcnt-- above, from decref.  if this happened,
	// proc_destroy was called "remotely", and with no one else refcnting
	if (!refcnt)
		env_free(p);

	/* if our core is part of process p, then check/wait for the death IPI. */
	check_for_local_death(p);
	return;
}

/* Helper function.  Starting from prev, it will find the next free vcoreid,
 * which is the next slot with a -1 in it.
 * You better hold the lock before calling this. */
static uint32_t get_free_vcoreid(struct proc *SAFE p, uint32_t prev)
{
	uint32_t i;
	for (i = prev; i < MAX_NUM_CPUS; i++)
		if (p->vcoremap[i] == -1)
			break;
	if (i + 1 >= MAX_NUM_CPUS)
		warn("At the end of the vcorelist.  Might want to check that out.");
	return i;
}

/* Helper function.  Starting from prev, it will find the next busy vcoreid,
 * which is the next slot with something other than a -1 in it.
 * You better hold the lock before calling this. */
static uint32_t get_busy_vcoreid(struct proc *SAFE p, uint32_t prev)
{
	uint32_t i;
	for (i = prev; i < MAX_NUM_CPUS; i++)
		if (p->vcoremap[i] != -1)
			break;
	if (i + 1 >= MAX_NUM_CPUS)
		warn("At the end of the vcorelist.  Might want to check that out.");
	return i;
}

/* Helper function.  Find the vcoreid for a given physical core id.
 * You better hold the lock before calling this.  If we use some sort of
 * pcoremap, we can avoid this linear search. */
static uint32_t get_vcoreid(struct proc *SAFE p, int32_t pcoreid)
{
	uint32_t i;
	for (i = 0; i < MAX_NUM_CPUS; i++)
		if (p->vcoremap[i] == pcoreid)
			break;
	if (i + 1 >= MAX_NUM_CPUS)
		warn("At the end of the vcorelist.  Might want to check that out.");
	return i;
}

/* Yields the calling core.  Must be called locally (not async) for now.
 * - If RUNNING_S, you just give up your time slice and will eventually return.
 * - If RUNNING_M, you give up the current vcore (which never returns), and
 *   adjust the amount of cores wanted/granted.
 * - If you have only one vcore, you switch to RUNNABLE_S.
 * - If you yield from vcore0 but are still RUNNING_M, your context will be
 *   saved, but may not be restarted, depending on how you get that core back.
 *   (currently)  see proc_give_cores for details.
 * - RES_CORES amt_wanted will be the amount running after taking away the
 *   yielder.
 */
void proc_yield(struct proc *SAFE p)
{
	spin_lock_irqsave(&p->proc_lock);
	switch (p->state) {
		case (PROC_RUNNING_S):
			proc_set_state(p, PROC_RUNNABLE_S);
			schedule_proc(p);
			break;
		case (PROC_RUNNING_M):
			p->resources[RES_CORES].amt_granted = --(p->num_vcores);
			p->resources[RES_CORES].amt_wanted = p->num_vcores;
			// give up core
			p->vcoremap[get_vcoreid(p, core_id())] = -1;
			// add to idle list
			spin_lock(&idle_lock);
			idlecoremap[num_idlecores++] = core_id();
			spin_unlock(&idle_lock);
			// out of vcores?  if so, we're now a regular process
			if (p->num_vcores == 0) {
				// switch to runnable_s
				proc_set_state(p, PROC_RUNNABLE_S);
				schedule_proc(p);
			}
			break;
		default:
			// there are races that can lead to this (async death, preempt, etc)
			panic("Weird state(0x%08x) in sys_yield", p->state);
	}
	spin_unlock_irqsave(&p->proc_lock);
	// clean up the core and idle.  for mgmt cores, they will ultimately call
	// manager, which will call schedule(), which will repick the yielding proc.
	abandon_core();
}

/* Gives process p the additional num cores listed in corelist.  You must be
 * RUNNABLE_M or RUNNING_M before calling this.  If you're RUNNING_M, this will
 * startup your new cores at the entry point with their virtual IDs.  If you're
 * RUNNABLE_M, you should call proc_run after this so that the process can start
 * to use its cores.
 *
 * If you're *_S, make sure your core0's TF is set (which is done when coming in
 * via arch/trap.c and we are RUNNING_S), change your state, then call this.
 * Then call proc_run().
 *
 * The reason I didn't bring the _S cases from core_request over here is so we
 * can keep this family of calls dealing with only *_Ms, to avoiding caring if
 * this is called from another core, and to avoid the need_to_idle business.
 * The other way would be to have this function have the side effect of changing
 * state, and finding another way to do the need_to_idle.
 *
 * In the event of an error, corelist will include all the cores that were *NOT*
 * given to the process (cores that are still free).  Practically, this will be
 * all of them, since it seems like an all or nothing deal right now.
 *
 * WARNING: You must hold the proc_lock before calling this!*/

// zra: If corelist has *num elements, then it would be best if the value is
// passed instead of a pointer to it. If in the future some way will be needed
// to return the number of cores, then it might be best to use a separate
// parameter for that.
error_t proc_give_cores(struct proc *SAFE p, uint32_t corelist[], size_t *num)
{ TRUSTEDBLOCK
	uint32_t free_vcoreid = 0;
	switch (p->state) {
		case (PROC_RUNNABLE_S):
		case (PROC_RUNNING_S):
			panic("Don't give cores to a process in a *_S state!\n");
			return -EINVAL;
			break;
		case (PROC_DYING):
			// just FYI, for debugging
			printk("[kernel] attempted to give cores to a DYING process.\n");
			return -EFAIL;
			break;
		case (PROC_RUNNABLE_M):
			// set up vcoremap.  list should be empty, but could be called
			// multiple times before proc_running (someone changed their mind?)
			if (p->num_vcores) {
				printk("[kernel] Yaaaaaarrrrr!  Giving extra cores, are we?\n");
				// debugging: if we aren't packed, then there's a problem
				// somewhere, like someone forgot to take vcores after
				// preempting.
				for (int i = 0; i < p->num_vcores; i++)
					assert(p->vcoremap[i]);
			}
			// add new items to the vcoremap
			for (int i = 0; i < *num; i++) {
				// find the next free slot, which should be the next one
				free_vcoreid = get_free_vcoreid(p, free_vcoreid);
				printd("setting vcore %d to pcore %d\n", free_vcoreid, corelist[i]);
				p->vcoremap[free_vcoreid] = corelist[i];
				p->num_vcores++;
			}
			break;
		case (PROC_RUNNING_M):
			for (int i = 0; i < *num; i++) {
				free_vcoreid = get_free_vcoreid(p, free_vcoreid);
				printd("setting vcore %d to pcore %d\n", free_vcoreid, corelist[i]);
				p->vcoremap[free_vcoreid] = corelist[i];
				p->num_vcores++;
				assert(corelist[i] != core_id()); // sanity
				/* if we want to allow yielding of vcore0 and restarting it at
				 * its yield point *while still RUNNING_M*, uncomment this */
				// TODO: we don't (VC0)
				/*
				if (i == 0)
					send_active_message(p->vcoremap[0], __startcore,
					                    (uint32_t)p, (uint32_t)&p->env_tf, 0);
				else */
<<<<<<< HEAD
				send_active_msg_sync(corelist[i], __startcore, p,
				                     (struct Trapframe *)0,
				                     (void*SNT)free_vcoreid);
=======
				send_active_message(corelist[i], __startcore, p,
				                    (void*)0, (void*)free_vcoreid);
>>>>>>> e870875c
			}
			break;
		default:
			panic("Weird proc state %d in proc_give_cores()!\n", p->state);
	}
	return ESUCCESS;
}

/* Makes process p's coremap look like corelist (add, remove, etc).  Caller
 * needs to know what cores are free after this call (removed, failed, etc).
 * This info will be returned via corelist and *num.  This will send message to
 * any cores that are getting removed.
 *
 * Before implementing this, we should probably think about when this will be
 * used.  Implies preempting for the message.
 *
 * WARNING: You must hold the proc_lock before calling this!*/
error_t proc_set_allcores(struct proc *SAFE p, uint32_t corelist[], size_t *num,
                          amr_t message,TV(a0t) arg0, TV(a1t) arg1, TV(a2t) arg2)
{
	panic("Set all cores not implemented.\n");
}

/* Takes from process p the num cores listed in corelist.  In the event of an
 * error, corelist will contain the list of cores that are free, and num will
 * contain how many items are in corelist.  This isn't implemented yet, but
 * might be necessary later.  Or not, and we'll never do it.
 *
 * TODO: think about taking vcore0.  probably are issues... (or not (VC0))
 *
 * WARNING: You must hold the proc_lock before calling this!*/
error_t proc_take_cores(struct proc *SAFE p, uint32_t corelist[], size_t *num,
                        amr_t message, TV(a0t) arg0, TV(a1t) arg1, TV(a2t) arg2)
{ TRUSTEDBLOCK
	uint32_t vcoreid;
	switch (p->state) {
		case (PROC_RUNNABLE_M):
			assert(!message);
			break;
		case (PROC_RUNNING_M):
			assert(message);
			break;
		default:
			panic("Weird state %d in proc_take_cores()!\n", p->state);
	}
	spin_lock(&idle_lock);
	assert((*num <= p->num_vcores) && (num_idlecores + *num <= num_cpus));
	for (int i = 0; i < *num; i++) {
		vcoreid = get_vcoreid(p, corelist[i]);
		assert(p->vcoremap[vcoreid] == corelist[i]);
		if (message)
<<<<<<< HEAD
			// TODO: careful of active message deadlock (AMDL)
			send_active_msg_sync(corelist[i], message, arg0, arg1, arg2);
=======
			send_active_message(corelist[i], message, 0, 0, 0);
>>>>>>> e870875c
		// give the pcore back to the idlecoremap
		idlecoremap[num_idlecores++] = corelist[i];
		p->vcoremap[vcoreid] = -1;
	}
	spin_unlock(&idle_lock);
	p->num_vcores -= *num;
	return 0;
}

/* Takes all cores from a process, which must be in an _M state.  Cores are
 * placed back in the idlecoremap.  If there's a message, such as __death or
 * __preempt, it will be sent to the cores.
 *
 * WARNING: You must hold the proc_lock before calling this! */
error_t proc_take_allcores(struct proc *SAFE p, amr_t message,
                           TV(a0t) arg0, TV(a1t) arg1, TV(a2t) arg2)
{
	uint32_t active_vcoreid = 0;
	switch (p->state) {
		case (PROC_RUNNABLE_M):
			assert(!message);
			break;
		case (PROC_RUNNING_M):
			assert(message);
			break;
		default:
			panic("Weird state %d in proc_take_allcores()!\n", p->state);
	}
	spin_lock(&idle_lock);
	assert(num_idlecores + p->num_vcores <= num_cpus); // sanity
	for (int i = 0; i < p->num_vcores; i++) {
		// find next active vcore
		active_vcoreid = get_busy_vcoreid(p, active_vcoreid);
		if (message)
<<<<<<< HEAD
			// TODO: careful of active message deadlock (AMDL)
			send_active_msg_sync(p->vcoremap[active_vcoreid], message,
			                     arg0, arg1, arg2);
=======
			send_active_message(p->vcoremap[active_vcoreid], message,
			                    (void *SNT)0, (void *SNT)0, (void *SNT)0);
>>>>>>> e870875c
		// give the pcore back to the idlecoremap
		idlecoremap[num_idlecores++] = p->vcoremap[active_vcoreid];
		p->vcoremap[active_vcoreid] = -1;
	}
	spin_unlock(&idle_lock);
	p->num_vcores = 0;
	return 0;
}

/*
 * The process refcnt is the number of places the process 'exists' in the
 * system.  Creation counts as 1.  Having your page tables loaded somewhere
 * (lcr3) counts as another 1.  A non-RUNNING_* process should have refcnt at
 * least 1.  If the kernel is on another core and in a processes address space
 * (like processing its backring), that counts as another 1.
 *
 * Note that the actual loading and unloading of cr3 is up to the caller, since
 * that's not the only use for this (and decoupling is more flexible).
 *
 * The refcnt should always be greater than 0 for processes that aren't dying.
 * When refcnt is 0, the process is dying and should not allow any more increfs.
 * A process can be dying with a refcnt greater than 0, since it could be
 * waiting for other cores to "get the message" to die, or a kernel core can be
 * finishing work in the processes's address space.
 *
 * Implementation aside, the important thing is that we atomically increment
 * only if it wasn't already 0.  If it was 0, then we shouldn't be attaching to
 * the process, so we return an error, which should be handled however is
 * appropriate.  We currently use spinlocks, but some sort of clever atomics
 * would work too.
 *
 * Also, no one should ever update the refcnt outside of these functions.
 * Eventually, we'll have Ivy support for this. (TODO)
 *
 * TODO: (REF) change to use CAS.
 */
error_t proc_incref(struct proc *p)
{
	error_t retval = 0;
	spin_lock_irqsave(&p->proc_lock);
	if (p->env_refcnt)
		p->env_refcnt++;
	else
		retval = -EBADENV;
	spin_unlock_irqsave(&p->proc_lock);
	return retval;
}

/*
 * When the kernel is done with a process, it decrements its reference count.
 * When the count hits 0, no one is using it and it should be freed.
 * "Last one out" actually finalizes the death of the process.  This is tightly
 * coupled with the previous function (incref)
 * Be sure to load a different cr3 before calling this!
 *
 * TODO: (REF) change to use CAS.  Note that when we do so, we may be holding
 * the process lock when calling env_free().
 */
void proc_decref(struct proc *p)
{
	spin_lock_irqsave(&p->proc_lock);
	p->env_refcnt--;
	size_t refcnt = p->env_refcnt; // need to copy this in so it's not reloaded
	spin_unlock_irqsave(&p->proc_lock);
	// if we hit 0, no one else will increment and we can check outside the lock
	if (!refcnt)
		env_free(p);
}

/* Active message handler to start a process's context on this core.  Tightly
 * coupled with proc_run() */
#ifdef __IVY__
void __startcore(trapframe_t *tf, uint32_t srcid, struct proc *CT(1) a0,
                 trapframe_t *CT(1) a1, void *SNT a2)
#else
void __startcore(trapframe_t *tf, uint32_t srcid, void * a0, void * a1,
                 void * a2)
#endif
{
	uint32_t coreid = core_id();
	struct proc *p_to_run = (struct proc *CT(1))a0;
	trapframe_t local_tf;
	trapframe_t *tf_to_pop = (trapframe_t *CT(1))a1;

	printk("[kernel] Startcore on physical core %d\n", coreid);
	assert(p_to_run);
	// TODO: handle silly state (HSS)
	if (!tf_to_pop) {
		tf_to_pop = &local_tf;
		memset(tf_to_pop, 0, sizeof(*tf_to_pop));
		proc_init_trapframe(tf_to_pop);
		// Note the init_tf sets tf_to_pop->tf_esp = USTACKTOP;
		proc_set_tfcoreid(tf_to_pop, (uint32_t)a2);
		proc_set_program_counter(tf_to_pop, p_to_run->env_entry);
	}
	proc_startcore(p_to_run, tf_to_pop);
}

/* Stop running whatever context is on this core and to 'idle'.  Note this
 * leaves no trace of what was running. This "leaves the process's context. */
void abandon_core(void)
{
	/* If we are currently running an address space on our core, we need a known
	 * good pgdir before releasing the old one.  This is currently the major
	 * practical implication of the kernel caring about a processes existence
	 * (the inc and decref).  This decref corresponds to the incref in
	 * proc_startcore (though it's not the only one). */
	if (current) {
		lcr3(boot_cr3);
		proc_decref(current);
		set_cpu_curenv(NULL);
	}
	smp_idle();
}
/* Active message handler to clean up the core when a process is dying.
 * Note this leaves no trace of what was running.
 * It's okay if death comes to a core that's already idling and has no current.
 * It could happen if a process decref'd before proc_startcore could incref. */
void __death(trapframe_t *tf, uint32_t srcid, void *SNT a0, void *SNT a1,
             void *SNT a2)
{
	abandon_core();
}

void print_idlecoremap(void)
{
	spin_lock(&idle_lock);
	printk("There are %d idle cores.\n", num_idlecores);
	for (int i = 0; i < num_idlecores; i++)
		printk("idlecoremap[%d] = %d\n", i, idlecoremap[i]);
	spin_unlock(&idle_lock);
}

void print_proc_info(pid_t pid)
{
	int j = 0;
	struct proc *p = 0;
	envid2env(pid, &p, 0);
	// not concerned with a race on the state...
	if ((!p) || (p->state == ENV_FREE)) {
		printk("Bad PID.\n");
		return;
	}
	spinlock_debug(&p->proc_lock);
	spin_lock_irqsave(&p->proc_lock);
	printk("struct proc: %p\n", p);
	printk("PID: %d\n", p->env_id);
	printk("PPID: %d\n", p->env_parent_id);
	printk("State: 0x%08x\n", p->state);
	printk("Runs: %d\n", p->env_runs);
	printk("Refcnt: %d\n", p->env_refcnt);
	printk("Flags: 0x%08x\n", p->env_flags);
	printk("CR3(phys): 0x%08x\n", p->env_cr3);
	printk("Num Vcores: %d\n", p->num_vcores);
	printk("Vcoremap:\n");
	for (int i = 0; i < p->num_vcores; i++) {
		j = get_busy_vcoreid(p, j);
		printk("\tVcore %d: Pcore %d\n", j, p->vcoremap[j]);
		j++;
	}
	printk("Resources:\n");
	for (int i = 0; i < MAX_NUM_RESOURCES; i++)
		printk("\tRes type: %02d, amt wanted: %08d, amt granted: %08d\n", i,
		       p->resources[i].amt_wanted, p->resources[i].amt_granted);
	printk("Vcore 0's Last Trapframe:\n");
	print_trapframe(&p->env_tf);
	spin_unlock_irqsave(&p->proc_lock);
}<|MERGE_RESOLUTION|>--- conflicted
+++ resolved
@@ -550,14 +550,11 @@
 					send_active_message(p->vcoremap[0], __startcore,
 					                    (uint32_t)p, (uint32_t)&p->env_tf, 0);
 				else */
-<<<<<<< HEAD
 				send_active_msg_sync(corelist[i], __startcore, p,
 				                     (struct Trapframe *)0,
 				                     (void*SNT)free_vcoreid);
-=======
-				send_active_message(corelist[i], __startcore, p,
-				                    (void*)0, (void*)free_vcoreid);
->>>>>>> e870875c
+				//send_active_message(corelist[i], __startcore, p,
+				//                    (void*)0, (void*)free_vcoreid);
 			}
 			break;
 		default:
@@ -609,12 +606,7 @@
 		vcoreid = get_vcoreid(p, corelist[i]);
 		assert(p->vcoremap[vcoreid] == corelist[i]);
 		if (message)
-<<<<<<< HEAD
-			// TODO: careful of active message deadlock (AMDL)
 			send_active_msg_sync(corelist[i], message, arg0, arg1, arg2);
-=======
-			send_active_message(corelist[i], message, 0, 0, 0);
->>>>>>> e870875c
 		// give the pcore back to the idlecoremap
 		idlecoremap[num_idlecores++] = corelist[i];
 		p->vcoremap[vcoreid] = -1;
@@ -649,14 +641,8 @@
 		// find next active vcore
 		active_vcoreid = get_busy_vcoreid(p, active_vcoreid);
 		if (message)
-<<<<<<< HEAD
-			// TODO: careful of active message deadlock (AMDL)
 			send_active_msg_sync(p->vcoremap[active_vcoreid], message,
 			                     arg0, arg1, arg2);
-=======
-			send_active_message(p->vcoremap[active_vcoreid], message,
-			                    (void *SNT)0, (void *SNT)0, (void *SNT)0);
->>>>>>> e870875c
 		// give the pcore back to the idlecoremap
 		idlecoremap[num_idlecores++] = p->vcoremap[active_vcoreid];
 		p->vcoremap[active_vcoreid] = -1;
