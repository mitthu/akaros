--- conflicted
+++ resolved
@@ -15,14 +15,17 @@
 	SYS_cputs,
 	SYS_cgetc,
 	SYS_getcpuid,
-<<<<<<< HEAD
-=======
-	SYS_serial_write,
-	SYS_serial_read,
+
+	// The next 3 syscalls go with the experimental network
+	// driver. These syscalls are used by newlib_backend /
+	// our remote binary loader to pull data from / put data
+	// into a buffer managed by the network driver.
+	// These should go away as things mature. 
 	SYS_eth_read,
 	SYS_eth_write,
 	SYS_run_binary,
->>>>>>> 48d1b9fb
+	// End of extra network syscalls
+
 	SYS_getpid,
 	SYS_proc_destroy,
 	SYS_shared_page_alloc,
