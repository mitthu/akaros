#ifndef ROS_INC_STRING_H
#define ROS_INC_STRING_H

#include <arch/types.h>

#define STRING char *NTS
#define STRBUF(n) char *NT COUNT(n)

int	strlen(const STRING s);
int	strnlen(const STRBUF(size) s, size_t size);
<<<<<<< HEAD
/* zra : These being used, and they are dangerous, so I'm rm'ing them
=======
/* zra : These aren't being used, and they are dangerous, so I'm rm'ing them
>>>>>>> ca557b67
STRING	strcpy(STRING dst, const STRING src);
STRING	strcat(STRING dst, const STRING src);
*/
STRING	strncpy(STRBUF(size) dst, const STRING src, size_t size);
size_t	strlcpy(STRBUF(size-1) dst, const STRING src, size_t size);
int	strcmp(const STRING s1, const STRING s2);
int	strncmp(const STRING s1, const STRING s2, size_t size);
STRING	strchr(const STRING s, char c);
STRING	strfind(const STRING s, char c);

void * (DMEMSET(1, 2, 3) memset)(void* p, int what, size_t sz);
int    (DMEMCMP(1, 2, 3) memcmp)(const void* s1, const void* s2, size_t sz);
void * (DMEMCPY(1, 2, 3) memcpy)(void* dst, const void* src, size_t sz);
void * (DMEMCPY(1, 2, 3) memmove)(void *dst, const void* src, size_t sz);

void *BND(s,s+len)	memfind(const void *COUNT(len) s, int c, size_t len);

long	strtol(const char *NTS s, char **endptr, int base);

#endif /* not ROS_INC_STRING_H */<|MERGE_RESOLUTION|>--- conflicted
+++ resolved
@@ -8,11 +8,7 @@
 
 int	strlen(const STRING s);
 int	strnlen(const STRBUF(size) s, size_t size);
-<<<<<<< HEAD
-/* zra : These being used, and they are dangerous, so I'm rm'ing them
-=======
 /* zra : These aren't being used, and they are dangerous, so I'm rm'ing them
->>>>>>> ca557b67
 STRING	strcpy(STRING dst, const STRING src);
 STRING	strcat(STRING dst, const STRING src);
 */
