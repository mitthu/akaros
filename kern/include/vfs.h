--- conflicted
+++ resolved
@@ -450,12 +450,8 @@
 ssize_t generic_file_write(struct file *file, const char *buf, size_t count,
                            off64_t *offset);
 ssize_t generic_dir_read(struct file *file, char *u_buf, size_t count,
-<<<<<<< HEAD
                          off64_t *offset);
-=======
-                         off_t *offset);
-struct file* alloc_file();
->>>>>>> a50d6e05
+struct file *alloc_file(void);
 struct file *do_file_open(char *path, int flags, int mode);
 int do_symlink(char *path, const char *symname, int mode);
 int do_link(char *old_path, char *new_path);
